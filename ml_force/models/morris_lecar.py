#!/usr/bin/env python

import os
import time

import matplotlib.pyplot as plt
import numpy as np
import torch
from tqdm import tqdm
from typing import Union


class MorrisLecar:
    def __init__(
        self,
        supervisor: np.ndarray,
        dt: float,
        T: float,
        BIAS: Union[np.ndarray, torch.Tensor, np.float64],
        N: int = 20,
        C: float = 20,
        g_L: float = 2,
        g_K: float = 8,
        g_Ca: float = 4.4,
        E_L: float = -60,
        E_K: float = -84,
        E_Ca: float = 120,
        v1: float = -1.2,
        v2: float = 18,
        v3: float = 2,
        v4: float = 30,
        phi: float = 0.04,
        a_r: float = 1.1,
        a_d: float = 0.02,
        v_t: float = 2,
        k_p: float = 5,
        t_max: float = 1.0,
        E_AMPA: float = 0,
        E_GABA: float = -75,
        Q: float = 100,
        l: float = 1e-5,
        gbar: float = 1,
        w_rand: float = 0.0,
        device: torch.device = torch.device("cpu"),
    ) -> None:
        """A modified version of the Morris Lecar neural network model. This model uses a block structure to
        simplify and optimize for matrix multiplications using `Numpy`.

        Parameters
        ----------
        supervisor : np.ndarray
            The target output of the model. This is the signal the model is supposed to follow after being trained
        dt : float
            Time step for the neural networks and the supervisor in [ms].
        T : float
            The total simulation time of the system.
        BIAS : np.ndarray
            The input bias into all the neurons in the reservoir in [pA].
            Can be engineered.
        N : int, optional
            The number of neurons in the reservoir, by default 20
        C : float, optional
            The capaticance of the Morris Lecar model. Also acts as the time constant of the nerwork, by default 20
        g_L : float, optional
            Leak conductance, by default 2
        g_K : float, optional
            Potassium conductance, by default 8
        g_Ca : float, optional
            Calsium conductance, by default 4.4
        E_L : float, optional
            Baseline voltage for Leak, by default -60
        E_K : float, optional
            Baseline voltage for K, by default -84
        E_Ca : float, optional
            Baseline voltage for Calsium, by default 120
        v1 : float, optional
            Voltage param for the model dynamics, by default -1.2
        v2 : float, optional
            Voltage param for the model dynamics, by default 18
        v3 : float, optional
            Voltage param for the model dynamics, by default 2
        v4 : float, optional
            Voltage param for the model dynamics, by default 30
        phi : float, optional
            Frequency in `n_dot`, by default 0.04
        a_r : float, optional
            Synaptic rise time constant, by default .2
        a_d : float, optional
            Synaptic decay time constant, by default 0.02
        v_t : float, optional
            Constant for `T`, by default 2
        k_p : float, optional
            Constant for `T`, by default 5
        t_max : float, optional
            Constant for `T`, by default 1.0
        E_AMPA : float, optional
            The excitatory resting potential in [mV], by default 0
        E_GABA : float, optional
            The inhibitory resting potential in [mV], by default -75
        Q : float, optional
            The encoding strength coefficient, by default 2
        l : float, optional
            The learning strength for FORCE training, by default 2.0
        gbar : float, optional
            Synaptic conductance for all neurons in [nS], by default 1
        """
        # Morris Lecar model parameters
        self.device = device
        self._N = N
        self._BIAS = torch.tensor(BIAS, device=self.device)
        self._C = C
        self._g_L = g_L
        self._g_K = g_K
        self._g_Ca = g_Ca
        self._E_L = E_L
        self._E_K = E_K
        self._E_Ca = E_Ca
        self._v1 = v1
        self._v2 = v2
        self._v3 = v3
        self._v4 = v4
        self._phi = phi
        self._v_t = v_t
        self._a_r = a_r
        self._a_d = a_d
        self._k_p = k_p
        self._t_max = t_max
        self._E_AMPA = E_AMPA
        self._E_GABA = E_GABA
        self.gbar = gbar

        # Network connections
        self.v = torch.zeros(size=(N, 1), dtype=torch.float32, device=self.device)
        self.s = torch.zeros(size=(N, 1), dtype=torch.float32, device=self.device)
        self.n = torch.rand(N, 1, dtype=torch.float32, device=self.device)
        self.w = torch.rand(N, N, device=self.device) < (2 / self._N)
        self.E = torch.ones(size=(N, 1), dtype=torch.float32, device=self.device)
        middle = int(N // 2)
        self.E[:middle, 0] *= E_AMPA  # first half of the neurons are excitatory
        self.E[middle:, 0] *= E_GABA  # second half is inhibitory
        # Let's follow Dale's law
        self.ones = torch.ones(size=(1, self._N), dtype=torch.float32, device=self.device)
        self.E = (self.E @ self.ones).T
        # self.E = cp.tile(self.E, reps=(N, 1))
        self.w_rand = w_rand

        # Time series
        self.sup = torch.tensor(supervisor, dtype=torch.float32, device=self.device)
        self._nt = self.sup.shape[0]
        self._dt = dt
        self._duration = T
        self.time = torch.arange(0, self._nt, device=self.device) * self._dt
        self.time_cpu = self.time.cpu()
        self.exp = None
        # Encoding and decoding
        self.l = l
        dim = np.min(self.sup.shape)
        self.dec = torch.zeros(size=(N, dim), dtype=torch.float32, device=self.device)
        self.eta = Q * (2 * torch.rand(N, dim, dtype=torch.float32, device=self.device) - 1)
        self.Pinv = torch.eye(self._N, dtype=torch.float32, device=self.device) / self.l
        self.x_hat = self.dec.T @ self.s
        self.x_hat_rec = torch.zeros(
            size=(self._nt, self.x_hat.size()[0]),
            dtype=torch.float32,
            device=self.device,
        )
        self.ipsc = torch.zeros(size=(N, 1), dtype=torch.float32, device=self.device)

    def __reinit__(self):
        self.Pinv = torch.eye(self._N, dtype=torch.float32, device=self.device) / self.l
        self.x_hat_rec = torch.zeros(
            size=(self._nt, self.x_hat.size()[0]),
            dtype=torch.float32,
            device=self.device,
        )
        self.v = torch.zeros(size=(self._N, 1), dtype=torch.float32, device=self.device)
        self.s = torch.zeros(size=(self._N, 1), dtype=torch.float32, device=self.device)
        self.n = torch.rand(self._N, 1, device=self.device)

    def m_ss(self) -> torch.Tensor:
        return 0.5 * (1 + torch.tanh((self.v - self._v1) / self._v2))

    def n_ss(self) -> torch.Tensor:
        return 0.5 * (1 + torch.tanh((self.v - self._v3) / self._v4))

    def tau_n(self) -> torch.Tensor:
        cosh = torch.cosh((self.v - self._v3) / (2 * self._v4))
        # if cosh.isnan().any():
        #     raise ValueError("Found NaN value in tau_n")

        return 1 / (self._phi * cosh)

    def T(self):
        self.exp = torch.exp(-(self.v - self._v_t) / self._k_p)
        # if self.exp.isnan().any():
        #     raise ValueError("Found NaN value in exp")

        return self._t_max / (1 + self.exp)

    def s_dot(self):
        return self._a_r * self.T() * (1 - self.s) - self._a_d * self.s

    def n_dot(self):
        return (self.n_ss() - self.n) / self.tau_n()

    def calc_ipsc(self) -> None:
        self.ipsc = -self.gbar * self.w * ((self.v @ self.ones) - self.E) @ self.s

    def check_nan(self, inp: torch.Tensor, name: str):
        if inp.isnan().any():
            raise ValueError("Found NaN value in " + name)

    def v_dot(self, closed_loop: bool = True):
        self.calc_ipsc()  # Calculate the new post-synaptic potential
        I_L = -self._g_L * (self.v - self._E_L)
        # self.check_nan(I_L, "Leak current")
        I_K = -self._g_K * self.n * (self.v - self._E_K)
        # self.check_nan(self.n, "n")
        # self.check_nan(I_K, "Potassium current")
        I_Ca = -self._g_Ca * self.m_ss() * (self.v - self._E_Ca)
        # self.check_nan(I_Ca, "Calcium current")
        encoding = 0
        if closed_loop:
            encoding = self.eta @ self.x_hat

        # self.check_nan(encoding, "encoding")
        # print(encoding.shape)
        return (self._BIAS + I_L + I_K + I_Ca + self.ipsc + encoding) / self._C

    def _mask_inf(self, inp: torch.Tensor, inf_value: float = 1e5, mask_value=1e5):
        is_plus_inf = inp > inf_value
        is_minus_inf = inp < -inf_value

        if not is_minus_inf.any() and not is_plus_inf.any():  # If don't have inf values, don't do anything
            return

        inp[is_plus_inf] = mask_value
        inp[is_minus_inf] = -mask_value

        return inp

    def euler_step(self, closed_loop: bool = True, voltage_bound: float = None) -> None:
        dv = self._dt * self.v_dot(closed_loop)  # + self.w_rand * torch.rand(self._N, 1, device=self.device)
        self.n += self._dt * self.n_dot()
        self.s += self._dt * self.s_dot()
        self.v += dv

        if voltage_bound is not None:
            self._mask_inf(self.v, voltage_bound, voltage_bound)
        # self._mask_inf(self.n, 1, 1)

        self.x_hat = self.dec.T @ self.s

        if self.v.isnan().any():
            raise RuntimeError("NaN value encountered during iteration.")

    def _standardize(self, signal: torch.Tensor, i: int):
        """Scale the signal for have a range of [0, 1]

        Parameters
        ----------
        signal : torch.Tensor
            Input signal to transform
        i : int
            The index added to the signal

        Returns
        -------
        torch.Tensor
            The scaled signal
        """
        minim = torch.min(signal)
        maxim = torch.max(signal)
        signal = (signal - minim) / (maxim - minim) + i
        return signal

    def _update_rls_plot(self, i):
        self.rls_line.set_xdata(self.time_cpu[:i])
        self.rls_line.set_ydata(self.x_hat_rec[:i, -1].cpu())
        self.rls_sup_line.set_xdata(self.time_cpu[:i])
        self.rls_sup_line.set_ydata(self.sup[:i, -1].cpu())
        self.rls_ax.set_xlim(0, self.time_cpu[i])
        # self.ax.relim()
        # self.ax.autoscale(True, True, True)
        self.rls_fig.canvas.flush_events()
        self.rls_fig.canvas.restore_region(self.rls_bg)
        self.rls_ax.draw_artist(self.rls_line)
        self.rls_ax.draw_artist(self.rls_sup_line)
        self.rls_fig.canvas.blit(self.rls_ax.bbox)

    def _update_neural_plot(self, voltage_trace, time_index: int):
        for line_index in range(len(self.neural_lines)):
            signal = self._standardize(voltage_trace[:, line_index], line_index)
            self.neural_lines[line_index].set_xdata(self.time_cpu[:time_index])
            self.neural_lines[line_index].set_ydata(signal)
        self.neural_ax.set_xlim(0, self.time_cpu[time_index])
        # self.ax.relim()
        # self.ax.autoscale(True, True, True)
        self.neural_fig.canvas.flush_events()
        self.neural_fig.canvas.restore_region(self.neural_bg)

        for line in self.neural_lines:
            self.neural_ax.draw_artist(line)

        self.neural_fig.canvas.blit(self.neural_ax.bbox)

    def _update_decoder_plot(self, decoder_trace, time_index):
        for line_index in range(len(self.decoder_lines)):
            # signal = self._standardize(decoder_trace[:, line_index], line_index)
            self.decoder_lines[line_index].set_xdata(self.time_cpu[:time_index])
            self.decoder_lines[line_index].set_ydata(decoder_trace[:, line_index])
        self.decoder_ax.set_xlim(0, self.time_cpu[time_index])
        # self.ax.relim()
        # self.ax.autoscale(True, True, True)
        self.decoder_fig.canvas.flush_events()
        self.decoder_fig.canvas.restore_region(self.decoder_bg)

        for line in self.decoder_lines:
            self.decoder_ax.draw_artist(line)

        self.decoder_fig.canvas.blit(self.decoder_ax.bbox)

    def _rls_plot_init(self, rls_step):
        self.rls_fig = plt.figure("RLS", figsize=(10, 6))
        self.rls_ax = self.rls_fig.add_subplot(1, 1, 1)
        (self.rls_line,) = self.rls_ax.plot([], [], label="decoder")
        (self.rls_sup_line,) = self.rls_ax.plot([], [], label="supervisor")
        self.rls_ax.set_title(f"N={self._N}, T={self._duration}, RLS step = {rls_step}")
        self.rls_ax.set_ylim(-2, 2)
        self.rls_ax.set_xlim(0, 1)
        self.rls_bg = self.rls_fig.canvas.copy_from_bbox(self.rls_ax.bbox)

    def _neural_plot_init(self, voltage_trace, rls_step):
        self.neural_fig = plt.figure("Neural Signal", figsize=(10, 6))
        self.neural_ax = self.neural_fig.add_subplot(1, 1, 1)
        self.neural_lines = []
        n_neurons = voltage_trace.shape[1]
        for i in range(n_neurons):
            signal = voltage_trace[:, i]
            signal = self._standardize(signal, i)
            (line,) = self.neural_ax.plot([], [])
            self.neural_lines.append(line)

        self.neural_ax.set_title(f"N={self._N}, T={self._duration}, RLS step = {rls_step}")
        self.neural_ax.set_ylim(-1, n_neurons)
        self.neural_ax.set_xlim(0, 1)
        self.neural_bg = self.neural_fig.canvas.copy_from_bbox(self.neural_ax.bbox)

    def _decoder_plot_init(self, decoder_trace, rls_step):
        self.decoder_fig = plt.figure("Decoder Signal", figsize=(10, 6))
        self.decoder_ax = self.decoder_fig.add_subplot(1, 1, 1)
        self.decoder_lines = []
        n_neurons = decoder_trace.shape[1]

        for i in range(n_neurons):
            signal = decoder_trace[:, i]
            (line,) = self.decoder_ax.plot([], [])
            self.decoder_lines.append(line)

        self.decoder_ax.set_title(f"N={self._N}, T={self._duration}, RLS step = {rls_step}")
        self.decoder_ax.set_ylim(-50, 50)
        self.decoder_ax.set_xlim(0, 1)
        self.decoder_bg = self.decoder_fig.canvas.copy_from_bbox(self.decoder_ax.bbox)

    def _save_live_plots(self, save_dir: str = "plots"):
        """Save the live plots to the given directory and close the figures.
        If the directory does not exist, it will be created.
        The figures are saved as jpg files with the names "block_rls_output.jpg", "block_neural_output.jpg",
        and "block_decoder_output.jpg".

        Parameters
        ----------
        save_dir : str, optional
            directory to save the live plots, by default "plots"
        """
        if not os.path.exists(save_dir):
            os.makedirs(save_dir)
        self.rls_fig.savefig(os.path.join(save_dir, "block_rls_output.jpg"), bbox_inches="tight", dpi=250)
        self.neural_fig.savefig(os.path.join(save_dir, "block_neural_output.jpg"), bbox_inches="tight", dpi=250)
        self.decoder_fig.savefig(os.path.join(save_dir, "block_decoder_output.jpg"), bbox_inches="tight", dpi=250)
        plt.close(self.rls_fig)
        plt.close(self.neural_fig)
        plt.close(self.decoder_fig)

    def render(
        self,
        rls_start,
        rls_stop,
        rls_step,
        live_plot: bool,
        plt_interval: float,
        n_neurons: int = 10,
        save_all: bool = False,
    ):
        """
        Run the system simulation with the force method.

        This function simulates the model dynamics using an Euler integration scheme while recording the
        voltage of selected neurons and the corresponding decoder outputs over time. It optionally updates
        live plots during the simulation and saves these plots to a designated directory upon completion.

        rls_start : float or int
            The time (in ms) to start applying the Recursive Least Squares (RLS) algorithm. This value is
            converted from milliseconds to simulation time steps using the model's internal time step (self._dt).
        rls_stop : float or int
            The time (in ms) to stop applying the RLS algorithm. This value is also converted from milliseconds
            to simulation time steps.
        rls_step : int
            The interval (in simulation steps) at which the RLS algorithm is applied between rls_start and rls_stop.
            Determines whether live plotting is enabled. If True, the function will update plots during simulation.
            The interval (in ms) at which the live plots are updated; this value is converted to simulation time steps.
            The number of neurons to sample for recording voltage and decoder traces when save_all is False (default is 10).
            If True, voltage and decoder traces for all neurons are recorded;
            otherwise, only the sampled neurons are recorded (default is False).

        tuple of torch.Tensor
            A tuple containing:
              - random_neuron: A tensor containing the indices of the randomly selected neurons.
              - voltage_trace: A tensor containing the recorded voltage traces. Its shape is
                (number of time steps, n_neurons) if save_all is False, or (number of time steps, total neurons)
                if save_all is True.
              - decoder_trace: A tensor containing the recorded decoder outputs with a shape similar to voltage_trace.

        Raises
        ------
        Exception
            If an error is encountered during the Euler integration step, the simulation loop is terminated and the
            exception is printed.
        Exception
            If an error occurs while attempting to save the live plots after the simulation.
        """
        random_neuron = torch.tensor(
            np.random.choice(a=self._N, size=n_neurons, replace=False),
            device=self.device,
        )
        if save_all == False:
            voltage_trace = torch.zeros(
                size=(self.time.size()[0], n_neurons),
                dtype=torch.float32,
                device=self.device,
            )
            decoder_trace = torch.zeros(
                size=(self.time.size()[0], n_neurons),
                dtype=torch.float32,
                device=self.device,
            )
        else:
            voltage_trace = torch.zeros(
                size=(self.time.size()[0], self._N),
                dtype=torch.float32,
                device=self.device,
            )
            decoder_trace = torch.zeros(
                size=(self.time.size()[0], self._N),
                dtype=torch.float32,
                device=self.device,
            )
        # Setup for RLS -- convert ms to number of time steps
        rls_start = int(rls_start // self._dt)
        rls_stop = int(rls_stop // self._dt)

        # Setup Plots
        if live_plot:
            plt_interval = int(plt_interval // self._dt)
            self._rls_plot_init(rls_step)
            self._neural_plot_init(voltage_trace.cpu(), rls_step)
            self._decoder_plot_init(decoder_trace.cpu(), rls_step)
            print(decoder_trace.shape)
            plt.show(block=False)

        # Main loop
        for i in tqdm(range(self._nt)):
            try:
                self.euler_step()

            except Exception as e:
                print(f"Error encountered. Looped stopped at iteration i={i}")
                print(e)
                break

            if save_all == False:
                voltage_trace[i] = self.v[random_neuron, 0]
                decoder_trace[i] = self.dec[random_neuron, -1]
            else:
                voltage_trace[i] = self.v[:, 0]
                decoder_trace[i] = self.dec[:, -1]

            self.x_hat_rec[i] = self.x_hat[:, 0]

            if live_plot and (i % plt_interval == 1):
                self._update_rls_plot(i)
                self._update_neural_plot(voltage_trace[:i].cpu(), i)
                self._update_decoder_plot(decoder_trace[:i].cpu(), i)
            if i > rls_start and i < rls_stop:
                if i % rls_step == 1:
                    self.rls(i)
        if live_plot:
            try:
                self._save_live_plots(save_dir=os.path.join(os.getcwd(), "plots"))
            except Exception as e:
                print("Failed to Save plots.\n", e)

        return random_neuron.cpu(), voltage_trace.cpu(), decoder_trace.cpu()

    def rls(self, i):
        """Run the system with the force method and update the decoder weights."""
        error = self.x_hat - self.sup[i].reshape(-1, 1)
        q = self.Pinv @ self.s
        self.Pinv -= (q @ q.T) / (1 + self.s.T @ q)
        self.dec -= (self.Pinv @ self.s) @ error.T

    def rls_ff(self, i, ff_coeff: float = 0.8) -> None:
        u = self.Pinv @ self.s
        k = u / (ff_coeff + self.s.T @ u)
        error = self.x_hat - self.sup[i].reshape(-1 ,1)
        self.dec -= k @ error.T
        self.Pinv = ff_coeff * (self.Pinv - k @ (self.s.T @ self.Pinv))

    def _train(self, rls_stop: float, rls_step: int, transient_time: float = 200):
        rls_stop = int(rls_stop // self._dt)  # Transform from [ms] to # of time steps
        nt = int(transient_time // self._dt)  # Transform from [ms] to # of time steps
        # Run the reservoir for a transient time
        print("Transient Time:")
        for i in tqdm(range(nt)):
            self.euler_step()

        # Run the main training loop
        print("Training time:")
        for i in tqdm(range(rls_stop)):
            self.euler_step()
            self.x_hat_rec[i] = self.x_hat[:, 0]

            if i % rls_step == 1:
                self.rls_ff(i)

    def _infer(self, rls_stop: float) -> None:
        test_start = int(rls_stop // self._dt)  # Transform from [ms] to # of time steps

        for i in tqdm(range(test_start, self._nt)):
            self.euler_step()
            self.x_hat_rec[i] = self.x_hat[:, 0]

    @classmethod
    def _standardize(self, signal: torch.Tensor, i: int):
        """Scale the signal for have a range of [0, 1] + i for plotting.

        Parameters
        ----------
        signal : torch.Tensor
            Input signal to transform
        i : int
            The index added to the signal

        Returns
        -------
        torch.Tensor
            The scaled signal
        """
        minim = torch.min(signal)
        maxim = torch.max(signal)
        signal = (signal - minim) / (maxim - minim) + i
        return signal


class MorrisLecarCurrent(MorrisLecar):
    def __init__(
        self,
        supervisor: np.ndarray,
        dt: float,
        T: float,
        BIAS: Union[np.ndarray, np.float64],
        N: int = 20,
        C: float = 20,
        g_L: float = 2,
        g_K: float = 8,
        g_Ca: float = 4.4,
        E_L: float = -60,
        E_K: float = -84,
        E_Ca: float = 120,
        v1: float = -1.2,
        v2: float = 18,
        v3: float = 2,
        v4: float = 30,
        phi: float = 0.04,
        a_r: float = 1.1,
        a_d: float = 0.02,
        v_t: float = 2,
        k_p: float = 5,
        t_max: float = 1.0,
        E_AMPA: float = 0,
        E_GABA: float = -75,
        Q: float = 100,
        l: float = 1e-5,
        gbar: float = 1,
        w_rand: float = 0.0,
        device: torch.device = torch.device("cpu"),
        p_sparsity: float = 1.0,
    ) -> None:
        """A modified version of the Morris Lecar neural network model. This model uses a block structure to
        simplify and optimize for matrix multiplications using `PyTorch`.

        Parameters
        ----------
        supervisor : np.ndarray
            The target output of the model. This is the signal the model is supposed to follow after being trained
        dt : float
            Time step for the neural networks and the supervisor in [ms].
        T : float
            The total simulation time of the system.
        BIAS : np.ndarray
            The input bias into all the neurons in the reservoir in [pA].
            Can be engineered.
        N : int, optional
            The number of neurons in the reservoir, by default 20
        C : float, optional
            The capaticance of the Morris Lecar model. Also acts as the time constant of the nerwork, by default 20
        g_L : float, optional
            Leak conductance, by default 2
        g_K : float, optional
            Potassium conductance, by default 8
        g_Ca : float, optional
            Calsium conductance, by default 4.4
        E_L : float, optional
            Baseline voltage for Leak, by default -60
        E_K : float, optional
            Baseline voltage for K, by default -84
        E_Ca : float, optional
            Baseline voltage for Calsium, by default 120
        v1 : float, optional
            Voltage param for the model dynamics, by default -1.2
        v2 : float, optional
            Voltage param for the model dynamics, by default 18
        v3 : float, optional
            Voltage param for the model dynamics, by default 2
        v4 : float, optional
            Voltage param for the model dynamics, by default 30
        phi : float, optional
            Frequency in `n_dot`, by default 0.04
        a_r : float, optional
            Synaptic rise time constant, by default .2
        a_d : float, optional
            Synaptic decay time constant, by default 0.02
        v_t : float, optional
            Constant for `T`, by default 2
        k_p : float, optional
            Constant for `T`, by default 5
        t_max : float, optional
            Constant for `T`, by default 1.0
        E_AMPA : float, optional
            The excitatory resting potential in [mV], by default 0
        E_GABA : float, optional
            The inhibitory resting potential in [mV], by default -75
        Q : float, optional
            The encoding strength coefficient, by default 2
        l : float, optional
            The learning strength for FORCE training, by default 2.0
        gbar : float, optional
            Synaptic conductance for all neurons in [nS], by default 1
        """
        # Morris Lecar model parameters
        super().__init__(
            supervisor,
            dt,
            T,
            BIAS,
            N,
            C,
            g_L,
            g_K,
            g_Ca,
            E_L,
            E_K,
            E_Ca,
            v1,
            v2,
            v3,
            v4,
            phi,
            a_r,
            a_d,
            v_t,
            k_p,
            t_max,
            E_AMPA,
            E_GABA,
            Q,
            l,
            gbar,
            w_rand,
            device,
        )

        # Network connections -- Normal Distribution
        self.w = torch.normal(
            mean=0,
            std=1 / np.sqrt(self._N * p_sparsity),
            size=(self._N, self._N),
            device=self.device,
            dtype=torch.float32,
        )

    def calc_ipsc(self) -> None:
<<<<<<< HEAD
        self.ipsc = -self.gbar * self.w @ self.s
=======
        self.ipsc = -self.gbar * self.w @ self.s


def z_transform(signal: np.ndarray):
    return (signal - signal.mean(axis=0)) / signal.std(axis=0)


def minmax_transform(signal, zero_mean: bool = False):
    min = signal.min(axis=0)
    max = signal.max(axis=0)
    minmaxed = (signal - min) / (max - min)
    if zero_mean:
        minmaxed -= minmaxed.mean(axis=0)
    return minmaxed


def test():
    """Test the module"""
    from pathlib import Path
    import sys

    sys.path.append(str(Path(__file__).resolve().parent.parent))
    from plots import plot_model
    from supervisors import LorenzAttractor

    seed = 1
    np.random.seed(seed)
    T = 1000
    dt = 5e-2
    x = LorenzAttractor(T, dt, tau=0.01).generate(transient_time=2000.0)

    x = x.T
    signal = z_transform(x)
    print(signal.shape)

    NE = 100
    NI = 100
    N = NI + NE

    # input current for I and E neurons
    Ie = 75
    Ii = 75
    current = np.ones((N, 1))
    middle = N // 2
    current[:middle] *= Ie  # NE bias
    current[middle:] *= Ii  # NI bias
    # current = np.random.rand(N, 1) * Ie

    # RLS params
    rls_start = round(T * 0.02)
    rls_start = 500  # ms
    rls_stop = round(T * 0.7)
    rls_step = 20
    Q = 200
    lamda = 0.8
    gbar = 15

    device = torch.device("cuda" if torch.cuda.is_available() else "cpu")
    print(f"Using Device <{device}> for PyTorch computations...\n")
    torch.cuda.random.manual_seed(seed)

    try:
        model = MorrisLecar(
            supervisor=signal,
            BIAS=current,
            T=T,
            dt=dt,
            N=N,
            Q=Q,
            gbar=gbar,
            l=lamda,
            device=device,
        )
    except Exception as e:
        print(e)
        print(torch.cuda.memory_summary(device=device))

    start = time.time()
    random_neurons, voltage_trace, decoder_trace = model.render(
        rls_start=rls_start,
        rls_stop=rls_stop,
        rls_step=rls_step,
        live_plot=True,
        plt_interval=300,
        n_neurons=10,
        save_all=False,
    )
    end = time.time()
    print(f"Render took {end - start} seconds to finish...\n")

    plot_params = {
        "rls_start": rls_start,
        "rls_stop": rls_stop,
        "rls_step": rls_step,
        "lamda": lamda,
        "Q": Q,
        "n_vars": min(model.sup.shape),
    }
    save_dir = os.path.join(os.getcwd(), "plots")
    if not os.path.exists(save_dir):
        os.makedirs(save_dir)
    plot_params["save_dir"] = save_dir
    plot_model(model, "lorenz", random_neurons, voltage_trace, decoder_trace, **plot_params)


if __name__ == "__main__":
    test()
>>>>>>> ed94db99
<|MERGE_RESOLUTION|>--- conflicted
+++ resolved
@@ -2,12 +2,12 @@
 
 import os
 import time
+from typing import Union
 
 import matplotlib.pyplot as plt
 import numpy as np
 import torch
 from tqdm import tqdm
-from typing import Union
 
 
 class MorrisLecar:
@@ -512,7 +512,7 @@
     def rls_ff(self, i, ff_coeff: float = 0.8) -> None:
         u = self.Pinv @ self.s
         k = u / (ff_coeff + self.s.T @ u)
-        error = self.x_hat - self.sup[i].reshape(-1 ,1)
+        error = self.x_hat - self.sup[i].reshape(-1, 1)
         self.dec -= k @ error.T
         self.Pinv = ff_coeff * (self.Pinv - k @ (self.s.T @ self.Pinv))
 
@@ -700,114 +700,4 @@
         )
 
     def calc_ipsc(self) -> None:
-<<<<<<< HEAD
-        self.ipsc = -self.gbar * self.w @ self.s
-=======
-        self.ipsc = -self.gbar * self.w @ self.s
-
-
-def z_transform(signal: np.ndarray):
-    return (signal - signal.mean(axis=0)) / signal.std(axis=0)
-
-
-def minmax_transform(signal, zero_mean: bool = False):
-    min = signal.min(axis=0)
-    max = signal.max(axis=0)
-    minmaxed = (signal - min) / (max - min)
-    if zero_mean:
-        minmaxed -= minmaxed.mean(axis=0)
-    return minmaxed
-
-
-def test():
-    """Test the module"""
-    from pathlib import Path
-    import sys
-
-    sys.path.append(str(Path(__file__).resolve().parent.parent))
-    from plots import plot_model
-    from supervisors import LorenzAttractor
-
-    seed = 1
-    np.random.seed(seed)
-    T = 1000
-    dt = 5e-2
-    x = LorenzAttractor(T, dt, tau=0.01).generate(transient_time=2000.0)
-
-    x = x.T
-    signal = z_transform(x)
-    print(signal.shape)
-
-    NE = 100
-    NI = 100
-    N = NI + NE
-
-    # input current for I and E neurons
-    Ie = 75
-    Ii = 75
-    current = np.ones((N, 1))
-    middle = N // 2
-    current[:middle] *= Ie  # NE bias
-    current[middle:] *= Ii  # NI bias
-    # current = np.random.rand(N, 1) * Ie
-
-    # RLS params
-    rls_start = round(T * 0.02)
-    rls_start = 500  # ms
-    rls_stop = round(T * 0.7)
-    rls_step = 20
-    Q = 200
-    lamda = 0.8
-    gbar = 15
-
-    device = torch.device("cuda" if torch.cuda.is_available() else "cpu")
-    print(f"Using Device <{device}> for PyTorch computations...\n")
-    torch.cuda.random.manual_seed(seed)
-
-    try:
-        model = MorrisLecar(
-            supervisor=signal,
-            BIAS=current,
-            T=T,
-            dt=dt,
-            N=N,
-            Q=Q,
-            gbar=gbar,
-            l=lamda,
-            device=device,
-        )
-    except Exception as e:
-        print(e)
-        print(torch.cuda.memory_summary(device=device))
-
-    start = time.time()
-    random_neurons, voltage_trace, decoder_trace = model.render(
-        rls_start=rls_start,
-        rls_stop=rls_stop,
-        rls_step=rls_step,
-        live_plot=True,
-        plt_interval=300,
-        n_neurons=10,
-        save_all=False,
-    )
-    end = time.time()
-    print(f"Render took {end - start} seconds to finish...\n")
-
-    plot_params = {
-        "rls_start": rls_start,
-        "rls_stop": rls_stop,
-        "rls_step": rls_step,
-        "lamda": lamda,
-        "Q": Q,
-        "n_vars": min(model.sup.shape),
-    }
-    save_dir = os.path.join(os.getcwd(), "plots")
-    if not os.path.exists(save_dir):
-        os.makedirs(save_dir)
-    plot_params["save_dir"] = save_dir
-    plot_model(model, "lorenz", random_neurons, voltage_trace, decoder_trace, **plot_params)
-
-
-if __name__ == "__main__":
-    test()
->>>>>>> ed94db99
+        self.ipsc = -self.gbar * self.w @ self.s